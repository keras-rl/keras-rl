--- conflicted
+++ resolved
@@ -123,18 +123,15 @@
     def reset_states(self):
         self.recent_action = None
         self.recent_observations = deque(maxlen=self.window_length)
-<<<<<<< HEAD
-        self.model.reset_states()
-        if hasattr(self, 'target_model'):
+        if self.compiled:
+            self.model.reset_states()
+            self.target_model.reset_states()
+
+            # TODO: remove this hack, maybe add a callback that can be used for this sort of stuff.
             for layer, target_layer in zip(self.model.layers, self.target_model.layers):
                 if hasattr(target_layer, 'stateful_mask'):
                     K.set_value(target_layer.is_target_network, np.array([1]))
                     K.set_value(target_layer.stateful_mask, K.get_value(layer.stateful_mask))
-=======
-        if self.compiled:
-            self.model.reset_states()
-            self.target_model.reset_states()
->>>>>>> 824e0b92
 
     def update_target_model_hard(self):
         self.target_model.set_weights(self.model.get_weights())
