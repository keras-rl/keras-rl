import warnings
from copy import deepcopy

import numpy as np
from keras.callbacks import History

from rl.callbacks import TestLogger, TrainEpisodeLogger, TrainIntervalLogger, Visualizer, CallbackList


class Agent(object):
    def __init__(self, processor=None):
        self.processor = processor
        self.training = False
        self.step = 0

    def get_config(self):
        return {}

    def fit(self, env, nb_steps, action_repetition=1, callbacks=None, verbose=1,
            visualize=False, nb_max_start_steps=0, start_step_policy=None, log_interval=10000,
            nb_max_episode_steps=None):
        if not self.compiled:
            raise RuntimeError('Your tried to fit your agent but it hasn\'t been compiled yet. Please call `compile()` before `fit()`.')
        if action_repetition < 1:
            raise ValueError('action_repetition must be >= 1, is {}'.format(action_repetition))

        self.training = True

        callbacks = [] if not callbacks else callbacks[:]

        if verbose == 1:
            callbacks += [TrainIntervalLogger(interval=log_interval)]
        elif verbose > 1:
            callbacks += [TrainEpisodeLogger()]
        if visualize:
            callbacks += [Visualizer()]
        history = History()
        callbacks += [history]
        callbacks = CallbackList(callbacks)
        if hasattr(callbacks, 'set_model'):
            callbacks.set_model(self)
        else:
            callbacks._set_model(self)
        callbacks._set_env(env)
        params = {
            'nb_steps': nb_steps,
        }
        if hasattr(callbacks, 'set_params'):
            callbacks.set_params(params)
        else:
            callbacks._set_params(params)
        self._on_train_begin()
        callbacks.on_train_begin()

        episode = 0
        self.step = 0
        self.observation = None
        episode_reward = None
        episode_step = None
        did_abort = False
        try:
            while self.step < nb_steps:
                if self.observation is None:  # start of a new episode
                    callbacks.on_episode_begin(episode)
                    episode_step = 0
                    episode_reward = 0.

                    # Obtain the initial observation by resetting the environment.
                    self.reset_states()
                    self.observation = deepcopy(env.reset())
                    if self.processor is not None:
                        self.observation = self.processor.process_observation(self.observation)
                    assert self.observation is not None

                    # Perform random starts at beginning of episode and do not record them into the experience.
                    # This slightly changes the start position between games.
                    nb_random_start_steps = 0 if nb_max_start_steps == 0 else np.random.randint(nb_max_start_steps)
                    for _ in range(nb_random_start_steps):
                        if start_step_policy is None:
                            action = env.action_space.sample()
                        else:
<<<<<<< HEAD
                            action = start_step_policy(self.observation)
=======
                            action = start_step_policy(observation)
                        if self.processor is not None:
                            action = self.processor.process_action(action)
>>>>>>> ed1d3e1f
                        callbacks.on_action_begin(action)
                        self.observation, reward, done, info = env.step(action)
                        self.observation = deepcopy(self.observation)
                        if self.processor is not None:
                            self.observation, reward, done, info = self.processor.process_step(self.observation, reward, done, info)
                        callbacks.on_action_end(action)
                        if done:
                            warnings.warn('Env ended before {} random steps could be performed at the start. You should probably lower the `nb_max_start_steps` parameter.'.format(nb_random_start_steps))
                            self.observation = deepcopy(env.reset())
                            if self.processor is not None:
                                self.observation = self.processor.process_observation(self.observation)
                            break

                # At this point, we expect to be fully initialized.
                assert episode_reward is not None
                assert episode_step is not None
                assert self.observation is not None

                # Run a single step.
                callbacks.on_step_begin(episode_step)
                # This is were all of the work happens. We first perceive and compute the action
                # (forward step) and then use the reward to improve (backward step).
<<<<<<< HEAD
                action = self.forward(self.observation)
=======
                action = self.forward(observation)
                if self.processor is not None:
                    action = self.processor.process_action(action)
>>>>>>> ed1d3e1f
                reward = 0.
                accumulated_info = {}
                done = False
                for _ in range(action_repetition):
                    callbacks.on_action_begin(action)
                    self.observation, r, done, info = env.step(action)
                    self.observation = deepcopy(self.observation)
                    if self.processor is not None:
                        self.observation, r, done, info = self.processor.process_step(self.observation, r, done, info)
                    for key, value in info.items():
                        if not np.isreal(value):
                            continue
                        if key not in accumulated_info:
                            accumulated_info[key] = np.zeros_like(value)
                        accumulated_info[key] += value
                    callbacks.on_action_end(action)
                    reward += r
                    if done:
                        break
                if nb_max_episode_steps and episode_step >= nb_max_episode_steps - 1:
                    # Force a terminal state.
                    done = True
                metrics = self.backward(reward, terminal=done)
                episode_reward += reward

                step_logs = {
                    'action': action,
                    'observation': self.observation,
                    'reward': reward,
                    'metrics': metrics,
                    'episode': episode,
                    'info': accumulated_info,
                }
                callbacks.on_step_end(episode_step, step_logs)
                episode_step += 1
                self.step += 1

                if done:
                    # We are in a terminal state but the agent hasn't yet seen it. We therefore
                    # perform one more forward-backward call and simply ignore the action before
                    # resetting the environment. We need to pass in `terminal=False` here since
                    # the *next* state, that is the state of the newly reset environment, is
                    # always non-terminal by convention.
                    self.clean_on_eposide_end()

                    # This episode is finished, report and reset.
                    episode_logs = {
                        'episode_reward': episode_reward,
                        'nb_episode_steps': episode_step,
                        'nb_steps': self.step,
                    }
                    callbacks.on_episode_end(episode, episode_logs)

                    episode += 1
                    self.observation = None
                    episode_step = None
                    episode_reward = None
        except KeyboardInterrupt:
            # We catch keyboard interrupts here so that training can be be safely aborted.
            # This is so common that we've built this right into this function, which ensures that
            # the `on_train_end` method is properly called.
            did_abort = True
        callbacks.on_train_end(logs={'did_abort': did_abort})
        self._on_train_end()

        return history

    def _on_train_begin(self):
        pass

    def _on_train_end(self):
        pass

    def test(self, env, nb_episodes=1, action_repetition=1, callbacks=None, visualize=True,
             nb_max_episode_steps=None, nb_max_start_steps=0, start_step_policy=None, verbose=1):
        if not self.compiled:
            raise RuntimeError('Your tried to test your agent but it hasn\'t been compiled yet. Please call `compile()` before `test()`.')
        if action_repetition < 1:
            raise ValueError('action_repetition must be >= 1, is {}'.format(action_repetition))

        self.training = False
        self.step = 0

        callbacks = [] if not callbacks else callbacks[:]

        if verbose >= 1:
            callbacks += [TestLogger()]
        if visualize:
            callbacks += [Visualizer()]
        history = History()
        callbacks += [history]
        callbacks = CallbackList(callbacks)
        if hasattr(callbacks, 'set_model'):
            callbacks.set_model(self)
        else:
            callbacks._set_model(self)
        callbacks._set_env(env)
        params = {
            'nb_episodes': nb_episodes,
        }
        if hasattr(callbacks, 'set_params'):
            callbacks.set_params(params)
        else:
            callbacks._set_params(params)

        self._on_test_begin()
        callbacks.on_train_begin()
        for episode in range(nb_episodes):
            callbacks.on_episode_begin(episode)
            episode_reward = 0.
            episode_step = 0

            # Obtain the initial observation by resetting the environment.
            self.reset_states()
            self.observation = deepcopy(env.reset())
            if self.processor is not None:
                self.observation = self.processor.process_observation(self.observation)
            assert self.observation is not None

            # Perform random starts at beginning of episode and do not record them into the experience.
            # This slightly changes the start position between games.
            nb_random_start_steps = 0 if nb_max_start_steps == 0 else np.random.randint(nb_max_start_steps)
            for _ in range(nb_random_start_steps):
                if start_step_policy is None:
                    action = env.action_space.sample()
                else:
<<<<<<< HEAD
                    action = start_step_policy(self.observation)
=======
                    action = start_step_policy(observation)
                if self.processor is not None:
                    action = self.processor.process_action(action)
>>>>>>> ed1d3e1f
                callbacks.on_action_begin(action)
                self.observation, r, done, info = env.step(action)
                self.observation = deepcopy(self.observation)
                if self.processor is not None:
                    self.observation, r, done, info = self.processor.process_step(self.observation, r, done, info)
                callbacks.on_action_end(action)
                if done:
                    warnings.warn('Env ended before {} random steps could be performed at the start. You should probably lower the `nb_max_start_steps` parameter.'.format(nb_random_start_steps))
                    self.observation = deepcopy(env.reset())
                    if self.processor is not None:
                        self.observation = self.processor.process_observation(self.observation)
                    break

            # Run the episode until we're done.
            done = False
            while not done:
                callbacks.on_step_begin(episode_step)

<<<<<<< HEAD
                action = self.forward(self.observation)
=======
                action = self.forward(observation)
                if self.processor is not None:
                    action = self.processor.process_action(action)
>>>>>>> ed1d3e1f
                reward = 0.
                accumulated_info = {}
                for _ in range(action_repetition):
                    callbacks.on_action_begin(action)
                    self.observation, r, d, info = env.step(action)
                    self.observation = deepcopy(self.observation)
                    if self.processor is not None:
                        self.observation, r, d, info = self.processor.process_step(self.observation, r, d, info)
                    callbacks.on_action_end(action)
                    reward += r
                    for key, value in info.items():
                        if not np.isreal(value):
                            continue
                        if key not in accumulated_info:
                            accumulated_info[key] = np.zeros_like(value)
                        accumulated_info[key] += value
                    if d:
                        done = True
                        break
                if nb_max_episode_steps and episode_step >= nb_max_episode_steps - 1:
                    done = True
                self.backward(reward, terminal=done)
                episode_reward += reward

                step_logs = {
                    'action': action,
                    'observation': self.observation,
                    'reward': reward,
                    'episode': episode,
                    'info': accumulated_info,
                }
                callbacks.on_step_end(episode_step, step_logs)
                episode_step += 1
                self.step += 1

            # We are in a terminal state but the agent hasn't yet seen it. We therefore
            # perform one more forward-backward call and simply ignore the action before
            # resetting the environment. We need to pass in `terminal=False` here since
            # the *next* state, that is the state of the newly reset environment, is
            # always non-terminal by convention.
            self.clean_on_eposide_end()

            # Report end of episode.
            episode_logs = {
                'episode_reward': episode_reward,
                'nb_steps': episode_step,
            }
            callbacks.on_episode_end(episode, episode_logs)
        callbacks.on_train_end()
        self._on_test_end()

        return history

    def _on_test_begin(self):
        pass

    def _on_test_end(self):
        pass

    def reset_states(self):
        pass

    def forward(self, observation):
        raise NotImplementedError()

    def backward(self, reward, terminal):
        raise NotImplementedError()

    def compile(self, optimizer, metrics=[]):
        raise NotImplementedError()

    def load_weights(self, filepath):
        raise NotImplementedError()

    def save_weights(self, filepath, overwrite=False):
        raise NotImplementedError()

    def clean_on_eposide_end(self):
        self.forward(self.observation)
        self.backward(0., terminal=False)

    @property
    def metrics_names(self):
        return []


class Processor(object):
    def process_step(self, observation, reward, done, info):
        observation = self.process_observation(observation)
        reward = self.process_reward(reward)
        info = self.process_info(info)
        return observation, reward, done, info

    def process_observation(self, observation):
        """Processed observation will be stored in memory
        """
        return observation

    def process_reward(self, reward):
        return reward

    def process_info(self, info):
        return info

    def process_state_batch(self, batch):
        """Process for input into NN
        """
        return batch

    def process_action(self, action):
        return action

    @property
    def metrics_names(self):
        return []

    @property
    def metrics(self):
        return []


class MultiInputProcessor(Processor):
    def __init__(self, nb_inputs):
        self.nb_inputs = nb_inputs

    def process_state_batch(self, state_batch):
        input_batches = [[] for x in range(self.nb_inputs)]
        for state in state_batch:
            processed_state = [[] for x in range(self.nb_inputs)]
            for observation in state:
                assert len(observation) == self.nb_inputs
                for o, s in zip(observation, processed_state):
                    s.append(o)
            for idx, s in enumerate(processed_state):
                input_batches[idx].append(s)
        return [np.array(x) for x in input_batches]


# Note: the API of the `Env` and `Space` classes are taken from the OpenAI Gym implementation.
# https://github.com/openai/gym/blob/master/gym/core.py


class Env(object):
    """The abstract environment class that is used by all agents. This class has the exact
    same API that OpenAI Gym uses so that integrating with it is trivial. In contrast to the
    OpenAI Gym implementation, this class only defines the abstract methods without any actual
    implementation.
    """
    reward_range = (-np.inf, np.inf)
    action_space = None
    observation_space = None

    def step(self, action):
        """Run one timestep of the environment's dynamics.
        Accepts an action and returns a tuple (observation, reward, done, info).
        Args:
            action (object): an action provided by the environment
        Returns:
            observation (object): agent's observation of the current environment
            reward (float) : amount of reward returned after previous action
            done (boolean): whether the episode has ended, in which case further step() calls will return undefined results
            info (dict): contains auxiliary diagnostic information (helpful for debugging, and sometimes learning)
        """
        raise NotImplementedError()

    def reset(self):
        """
        Resets the state of the environment and returns an initial observation.
        Returns:
            observation (object): the initial observation of the space. (Initial reward is assumed to be 0.)
        """
        raise NotImplementedError()

    def render(self, mode='human', close=False):
        """Renders the environment.
        The set of supported modes varies per environment. (And some
        environments do not support rendering at all.) By convention,
        if mode is:
        - human: render to the current display or terminal and
          return nothing. Usually for human consumption.
        - rgb_array: Return an numpy.ndarray with shape (x, y, 3),
          representing RGB values for an x-by-y pixel image, suitable
          for turning into a video.
        - ansi: Return a string (str) or StringIO.StringIO containing a
          terminal-style text representation. The text can include newlines
          and ANSI escape sequences (e.g. for colors).
        Note:
            Make sure that your class's metadata 'render.modes' key includes
              the list of supported modes. It's recommended to call super()
              in implementations to use the functionality of this method.
        Args:
            mode (str): the mode to render with
            close (bool): close all open renderings
        """
        raise NotImplementedError()

    def close(self):
        """Override in your subclass to perform any necessary cleanup.
        Environments will automatically close() themselves when
        garbage collected or when the program exits.
        """
        raise NotImplementedError()

    def seed(self, seed=None):
        """Sets the seed for this env's random number generator(s).
        Note:
            Some environments use multiple pseudorandom number generators.
            We want to capture all such seeds used in order to ensure that
            there aren't accidental correlations between multiple generators.
        Returns:
            list<bigint>: Returns the list of seeds used in this env's random
              number generators. The first value in the list should be the
              "main" seed, or the value which a reproducer should pass to
              'seed'. Often, the main seed equals the provided 'seed', but
              this won't be true if seed=None, for example.
        """
        raise NotImplementedError()

    def configure(self, *args, **kwargs):
        """Provides runtime configuration to the environment.
        This configuration should consist of data that tells your
        environment how to run (such as an address of a remote server,
        or path to your ImageNet data). It should not affect the
        semantics of the environment.
        """
        raise NotImplementedError()

    def __del__(self):
        self.close()

    def __str__(self):
        return '<{} instance>'.format(type(self).__name__)


class Space(object):
    """Abstract model for a space that is used for the state and action spaces. This class has the
    exact same API that OpenAI Gym uses so that integrating with it is trivial.
    """

    def sample(self, seed=None):
        """Uniformly randomly sample a random element of this space.
        """
        raise NotImplementedError()

    def contains(self, x):
        """Return boolean specifying if x is a valid member of this space
        """
        raise NotImplementedError()<|MERGE_RESOLUTION|>--- conflicted
+++ resolved
@@ -79,13 +79,10 @@
                         if start_step_policy is None:
                             action = env.action_space.sample()
                         else:
-<<<<<<< HEAD
                             action = start_step_policy(self.observation)
-=======
-                            action = start_step_policy(observation)
                         if self.processor is not None:
                             action = self.processor.process_action(action)
->>>>>>> ed1d3e1f
+
                         callbacks.on_action_begin(action)
                         self.observation, reward, done, info = env.step(action)
                         self.observation = deepcopy(self.observation)
@@ -108,13 +105,11 @@
                 callbacks.on_step_begin(episode_step)
                 # This is were all of the work happens. We first perceive and compute the action
                 # (forward step) and then use the reward to improve (backward step).
-<<<<<<< HEAD
+
                 action = self.forward(self.observation)
-=======
-                action = self.forward(observation)
                 if self.processor is not None:
                     action = self.processor.process_action(action)
->>>>>>> ed1d3e1f
+
                 reward = 0.
                 accumulated_info = {}
                 done = False
@@ -241,13 +236,9 @@
                 if start_step_policy is None:
                     action = env.action_space.sample()
                 else:
-<<<<<<< HEAD
                     action = start_step_policy(self.observation)
-=======
-                    action = start_step_policy(observation)
                 if self.processor is not None:
                     action = self.processor.process_action(action)
->>>>>>> ed1d3e1f
                 callbacks.on_action_begin(action)
                 self.observation, r, done, info = env.step(action)
                 self.observation = deepcopy(self.observation)
@@ -265,14 +256,9 @@
             done = False
             while not done:
                 callbacks.on_step_begin(episode_step)
-
-<<<<<<< HEAD
                 action = self.forward(self.observation)
-=======
-                action = self.forward(observation)
                 if self.processor is not None:
                     action = self.processor.process_action(action)
->>>>>>> ed1d3e1f
                 reward = 0.
                 accumulated_info = {}
                 for _ in range(action_repetition):
