--- conflicted
+++ resolved
@@ -120,7 +120,7 @@
         config['clip'] = self.clip
         return config
 
-<<<<<<< HEAD
+
 class MaxBoltzmannQPolicy(Policy):
     """
     A combination of the eps-greedy and Boltzman q-policy.
@@ -154,7 +154,8 @@
         config['eps'] = self.eps
         config['tau'] = self.tau
         config['clip'] = self.clip
-=======
+        return config
+
 
 class BoltzmannGumbelQPolicy(Policy):
     """Implements Boltzmann-Gumbel exploration (BGE) adapted for Q learning
@@ -206,5 +207,4 @@
     def get_config(self):
         config = super(BoltzmannGumbelQPolicy, self).get_config()
         config['C'] = self.C
->>>>>>> 09ca76a4
         return config